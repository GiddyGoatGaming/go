# Changelog

All notable changes to this project will be documented in this
file.  This project adheres to [Semantic Versioning](http://semver.org/).

## Unreleased

### Bug Fix

<<<<<<< HEAD
* `BaseFee` in `TransactionParams` when calling `NewTransaction` is now allowed
to be zero.
=======
* `BaseFee` in `TransactionParams` when calling `NewTransaction` is allowed to be zero because the fee can be paid by wrapping a `Transaction` in a `FeeBumpTransaction`. ([#3622](https://github.com/stellar/go/pull/3622))
>>>>>>> eee7b9ad

## [v7.0.0](https://github.com/stellar/go/releases/tag/horizonclient-v7.0.0) - 2021-05-15

### Breaking changes

* `AllowTrustOpAsset` was renamed to `AssetCode`, `{Must}NewAllowTrustAsset` was renamed to `{Must}NewAssetCodeFromString`.
* Some methods from the `Operation` interface (`BuildXDR()`,`FromXDR()` and `Validate()`) now take an additional `bool` parameter (`withMuxedAccounts`)
  to indicate whether [SEP23](https://github.com/stellar/stellar-protocol/blob/master/ecosystem/sep-0023.md) M-strkeys should be enabled.

### New features

* Add support for Stellar Protocol 17 (CAP35): `Clawback`, `ClawbackClaimableBalance` and `SetTrustlineFlags` operations.
* Add opt-in support for [SEP23](https://github.com/stellar/stellar-protocol/blob/master/ecosystem/sep-0023.md) M-strkeys for `MuxedAccount`s:
  * Some methods from the `Operation` interface (`BuildXDR()`,`FromXDR()` and `Validate()`) now take an additional `bool` parameter (`withMuxedAccounts`)
  * The parameters from `NewFeeBumpTransaction()` and `NewTransaction()` now include a new field (`EnableMuxedAccounts`) to enable M-strekeys.
  * `TransactionFromXDR()` now allows passing a `TransactionFromXDROptionEnableMuxedAccounts` option, to enable M-strkey parsing.

## [v6.0.0](https://github.com/stellar/go/releases/tag/horizonclient-v6.0.0) - 2021-02-22

### Breaking changes

* Updates the SEP-10 helper function parameters to support [SEP-10 v3.1](https://github.com/stellar/stellar-protocol/commit/6c8c9cf6685c85509835188a136ffb8cd6b9c11c).
  * The following functions added the `webAuthDomain` parameter:
    * `BuildChallengeTx()`
    * `ReadChallengeTx()`
    * `VerifyChallengeTxThreshold()`
    * `VerifyChallengeTxSigners()`
  * The webAuthDomain parameter is verified in the `Read*` and `Verify*` functions if it is contained in the challenge transaction, and is ignored if the challenge transaction was generated by an older implementation that does not support the webAuthDomain.
  * The webAuthDomain parameter is included in challenge transactions generated in the `Build*` function, and the resulting challenge transaction is compatible with SEP-10 v2.1 or greater.
* Use strings to represent source accounts in Operation structs ([#3393](https://github.com/stellar/go/pull/3393)) see example below:
  ```go
  bumpSequenceOp := txnbuild.BumpSequence{BumpTo: 100, SourceAccount: "GB56OJGSA6VHEUFZDX6AL2YDVG2TS5JDZYQJHDYHBDH7PCD5NIQKLSDO"}
  ```
* Remove `TxEnvelope()` functions from `Transaction` and `FeeBumpTransaction` to simplify the API. `ToXDR()` should be used instead of `TxEnvelope()` ([#3377](https://github.com/stellar/go/pull/3377))

## [v5.0.1](https://github.com/stellar/go/releases/tag/horizonclient-v5.0.1) - 2021-02-16

* Fix a bug in `ClaimableBalanceID()` where the wrong account was used to derive the claimable balance id ([#3406](https://github.com/stellar/go/pull/3406))

## [v5.0.0](https://github.com/stellar/go/releases/tag/horizonclient-v5.0.0) - 2020-11-12

### Breaking changes

* Updates the SEP-10 helper function parameters and return values to support [SEP-10 v3.0](https://github.com/stellar/stellar-protocol/commit/9d121f98fd2201a5edfe0ed2befe92f4bf88bfe4)
  * The following functions replaced the `homeDomain` parameter with `homeDomains` (note: plural):
    * `ReadChallengeTx()`
    * `VerifyChallengeTxThreshold()`
    * `VerifyChallengeTxSigners()`
  * `ReadChallengeTx()` now returns a third non-error value: `matchedHomeDomain`

## [v4.2.0](https://github.com/stellar/go/releases/tag/horizonclient-v4.2.0) - 2020-11-11

* Add `HashHex()`, `SignWithKeyString()`, `SignHashX()`, and `AddSignatureBase64()` functions back to `FeeBumpTransaction`  ([#3199](https://github.com/stellar/go/pull/3199)).

## [v4.1.0](https://github.com/stellar/go/releases/tag/horizonclient-v4.1.0) - 2020-10-16

* Add helper function `ParseAssetString()`, making it easier to build an `Asset` structure from a string in [canonical form](https://github.com/stellar/stellar-protocol/blob/master/ecosystem/sep-0011.md#asset) and check its various properties ([#3105](https://github.com/stellar/go/pull/3105)).

* Add helper function `Transaction.ClaimableBalanceID()`, making it easier to calculate balance IDs for [claimable balances](https://developers.stellar.org/docs/glossary/claimable-balance/) without actually submitting the transaction ([#3122](https://github.com/stellar/go/pull/3122)).

* Add support for SEP-10 v2.1.0.
  * Remove verification of home domain. (Will be reintroduced and changed in a future release.)
  * Allow additional manage data operations that have source account as the server key.

## [v4.0.1](https://github.com/stellar/go/releases/tag/horizonclient-v4.0.1) - 2020-10-02

* Fixed bug in `TransactionFromXDR()` which occurs when parsing transaction XDR envelopes which contain Protocol 14 operations.

## [v4.0.0](https://github.com/stellar/go/releases/tag/horizonclient-v4.0.0) - 2020-09-29

Added support for the new operations in [Protocol 14](https://github.com/stellar/go/issues/3035). Now it is possible to:
* Create and claim claimable balance operations (see [CAP-23](https://github.com/stellar/stellar-protocol/blob/master/core/cap-0023.md)) with the `[Create|Claim]ClaimableBalance` structures and their associated helpers
* Begin/end sponsoring future reserves for other accounts (see [CAP-33](https://github.com/stellar/stellar-protocol/blob/master/core/cap-0033.md)) with the `[Begin|End]SponsoringFutureReserves` operations
* Revoke sponsorships of various objects with the `RevokeSponsorship` operation (see [CAP-33](https://github.com/stellar/stellar-protocol/blob/master/core/cap-0033.md)).

Also:
* Added support for Go 1.15.
### Breaking changes

* Dropped support for Go 1.13.
* Add support for SEP-10 v2.0.0.
  * Replace `BuildChallengeTx`'s `anchorName` parameter with `homeDomain`.
  * Add `homeDomain` parameter to `ReadChallengeTx`, `VerifyChallengeTxThreshold`, and `VerifyChallengeTxSigners`.

## [v3.2.0](https://github.com/stellar/go/releases/tag/horizonclient-v3.2.0) - 2020-06-18

* `txnbuild` now generates V1 transaction envelopes which are only supported by Protocol 13 ([#2640](https://github.com/stellar/go/pull/2640))
* Add `ToXDR()` functions for `Transaction` and `FeeBumpTransaction` instances which return xdr transaction envelopes without errors ([#2651](https://github.com/stellar/go/pull/2651))

## [v3.1.0](https://github.com/stellar/go/releases/tag/horizonclient-v3.1.0) - 2020-05-14

* Fix bug which occurs when parsing xdr offers with prices that require more than 7 decimals of precision ([#2588](https://github.com/stellar/go/pull/2588))
* Add `AddSignatureBase64` function to both `Transaction` and `FeeBumpTransaction` objects for adding a base64-encoded signature. [#2586](https://github.com/stellar/go/pull/2586)

## [v3.0.1](https://github.com/stellar/go/releases/tag/horizonclient-v3.0.1) - 2020-05-11

* Fix bug which occurs when parsing transactions with manage data operations containing nil values ([#2573](https://github.com/stellar/go/pull/2573))

## [v3.0.0](https://github.com/stellar/go/releases/tag/horizonclient-v3.0.0) - 2020-04-28

### Breaking changes

* The `Account` interface has been extended to include `GetSequenceNumber() (int64, error)`. Also, `IncrementSequenceNumber()` now returns an `(int64, error)` pair instead of a `(xdr.SequenceNumber, error)` pair.
* Refactor workflow for creating and signing transactions. Previously, you could create a transaction envelope by populating a `Transaction` instance and calling the `Build()` function on the `Transaction` instance.

`Transaction` is now an opaque type which has accessor functions like `SourceAccount() SimpleAccount`, `Memo() Memo`, etc. The motivation behind this change is to make `Transaction` more immutable. Here is an example of how to use the new transaction type:
```go
	kp := keypair.MustParse("SBPQUZ6G4FZNWFHKUWC5BEYWF6R52E3SEP7R3GWYSM2XTKGF5LNTWW4R")
	client := horizonclient.DefaultTestNetClient
	ar := horizonclient.AccountRequest{AccountID: kp.Address()}
	sourceAccount, err := client.AccountDetail(ar)
	check(err)

	op := txnbuild.Payment{
		Destination: "GCCOBXW2XQNUSL467IEILE6MMCNRR66SSVL4YQADUNYYNUVREF3FIV2Z",
		Amount:      "10",
		Asset:       NativeAsset{},
	}

	tx, err := txnbuild.NewTransaction(
		txnbuild.TransactionParams{
			SourceAccount:        &sourceAccount,
			// If IncrementSequenceNum is true, NewTransaction() will call `sourceAccount.IncrementSequenceNumber()`
			// to obtain the sequence number for the transaction.
			// If IncrementSequenceNum is false, NewTransaction() will call `sourceAccount.GetSequenceNumber()`
			// to obtain the sequence number for the transaction.
			IncrementSequenceNum: true,
			Operations:           []Operation{&op},
			BaseFee:              MinBaseFee,
			Timebounds:           NewInfiniteTimeout(),
		},
	)
	check(err)

	tx, err = tx.Sign(network.TestNetworkPassphrase, kp.(*keypair.Full))
```

* `TransactionFromXDR` now has the following signature `TransactionFromXDR(txeB64 string) (*GenericTransaction, error)`. A `GenericTransaction` is a container which can be unpacked into either a `Transaction` or a `FeeBumpTransaction`.
* `BuildChallengeTx` now returns a `Transaction` instance instead of the base 64 string encoding of the SEP 10 challenge transaction.
* `VerifyChallengeTx` has been removed. Use `VerifyChallengeTxThreshold` or `VerifyChallengeTxSigners` instead.

### Add

* Add `NewFeeBumpTransaction(params FeeBumpTransactionParams) (*FeeBumpTransaction, error)` function for creating [fee bump transactions](https://github.com/stellar/stellar-protocol/blob/master/core/cap-0015.md). Note that fee bump transactions will only be accepted by Stellar Core once Protocol 13 is enabled.

### Updates

* `AllowTrust` supports [CAP0018](https://github.com/stellar/stellar-protocol/blob/master/core/cap-0018.md) Fine-Grained Control of Authorization by exposing a `AuthorizeToMaintainLiabilities` boolean field.
* `ReadChallengeTx` will reject any challenge transactions which are fee bump transactions.
* `ReadChallengeTx` will reject any challenge transactions which contain a [MuxedAccount](https://github.com/stellar/stellar-protocol/blob/master/core/cap-0027.md) with a memo ID.

### Remove

* Dropped support for Go 1.12.

## [v1.5.0](https://github.com/stellar/go/releases/tag/horizonclient-v1.5.0) - 2019-10-09

* Dropped support for Go 1.10, 1.11.
* Add support for stellar-core [protocol 12](https://github.com/stellar/stellar-core/releases/tag/v12.0.0), which implements [CAP-0024](https://github.com/stellar/stellar-protocol/blob/master/core/cap-0024.md) ("Make PathPayment Symmetrical"). ([#1737](https://github.com/stellar/go/issues/1737)).
* **Deprecated:** Following CAP-0024, the operation `txnbuild.PathPayment` is now deprecated in favour of [`txnbuild.PathPaymentStrictReceive`](https://godoc.org/github.com/stellar/go/txnbuild#PathPaymentStrictReceive), and will be removed in a future release. This is a rename - the new operation behaves identically to the old one. Client code should be updated to use the new operation.
* **Add:** New operation [`txnbuild.PathPaymentStrictSend`](https://godoc.org/github.com/stellar/go/txnbuild#PathPaymentStrictSend) allows a path payment to be made where the amount sent is specified, and the amount received can vary.

## [v1.4.0](https://github.com/stellar/go/releases/tag/horizonclient-v1.4.0) - 2019-08-09

* Add `BuildChallengeTx` function for building [SEP-10](https://github.com/stellar/stellar-protocol/blob/master/ecosystem/sep-0010.md) challenge transaction([#1466](https://github.com/stellar/go/issues/1466)).
* Add `VerifyChallengeTx` method for verifying [SEP-10](https://github.com/stellar/stellar-protocol/blob/master/ecosystem/sep-0010.md) challenge transaction([#1530](https://github.com/stellar/go/issues/1530)).
* Add `TransactionFromXDR` function for building `txnbuild.Transaction` struct from a  base64 XDR transaction envelope[#1329](https://github.com/stellar/go/issues/1329).
* Fix bug that allowed multiple calls to `Transaction.Build` increment the number of operations in a transaction [#1448](https://github.com/stellar/go/issues/1448).
* Add `Transaction.SignWithKeyString` helper method for signing transactions using secret keys as strings.([#1564](https://github.com/stellar/go/issues/1564))


## [v1.3.0](https://github.com/stellar/go/releases/tag/horizonclient-v1.3.0) - 2019-07-08

* Add support for getting the hex-encoded transaction hash with `Transaction.HashHex` method.
* `TransactionEnvelope` is now available after building a transaction(`Transaction.Build`). Previously, this was only available after signing a transaction. ([#1376](https://github.com/stellar/go/pull/1376))
* Add support for getting the `TransactionEnvelope` struct with `Transaction.TxEnvelope` method ([#1415](https://github.com/stellar/go/issues/1415)).
* `AllowTrust` operations no longer requires the asset issuer, only asset code is required ([#1330](https://github.com/stellar/go/issues/1330)).
* `Transaction.SetDefaultFee` method is deprecated and will be removed in the next major release ([#1221](https://github.com/stellar/go/issues/1221)).
* `Transaction.TransactionFee` method has been added to get the fee that will be paid for a transaction.
* `Transaction.SignHashX` method adds support for signing transactions with hash(x) signature types.

## [v1.2.0](https://github.com/stellar/go/releases/tag/horizonclient-v1.2.0) - 2019-05-16

* In addition to account responses from horizon, transactions and operations can now be built with txnbuild.SimpleAccount structs constructed locally ([#1266](https://github.com/stellar/go/issues/1266)).
* Added `MaxTrustlineLimit` which represents the maximum value for a trustline limit ([#1265](https://github.com/stellar/go/issues/1265)).
* ChangeTrust operation with no `Limit` field set now defaults to `MaxTrustlineLimit` ([#1265](https://github.com/stellar/go/issues/1265)).
* Add support for building `ManageBuyOffer` operation ([#1165](https://github.com/stellar/go/issues/1165)).
* Fix bug in ChangeTrust operation builder ([1296](https://github.com/stellar/go/issues/1296)).

## [v1.1.0](https://github.com/stellar/go/releases/tag/horizonclient-v1.1.0) - 2019-02-02

* Support for multiple signatures ([#1198](https://github.com/stellar/go/pull/1198))

## [v1.0.0](https://github.com/stellar/go/releases/tag/horizonclient-v1.0) - 2019-04-26

* Initial release<|MERGE_RESOLUTION|>--- conflicted
+++ resolved
@@ -7,12 +7,7 @@
 
 ### Bug Fix
 
-<<<<<<< HEAD
-* `BaseFee` in `TransactionParams` when calling `NewTransaction` is now allowed
-to be zero.
-=======
 * `BaseFee` in `TransactionParams` when calling `NewTransaction` is allowed to be zero because the fee can be paid by wrapping a `Transaction` in a `FeeBumpTransaction`. ([#3622](https://github.com/stellar/go/pull/3622))
->>>>>>> eee7b9ad
 
 ## [v7.0.0](https://github.com/stellar/go/releases/tag/horizonclient-v7.0.0) - 2021-05-15
 
