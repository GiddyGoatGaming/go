package keypair

import (
	"crypto/rand"
	"errors"
	"io"

	"github.com/stellar/go/network"
	"github.com/stellar/go/strkey"
	"github.com/stellar/go/xdr"
)

var (
	// ErrInvalidKey will be returned by operations when the keypair being used
	// could not be decoded.
	ErrInvalidKey = errors.New("invalid key")

	// ErrInvalidSignature is returned when the signature is invalid, either
	// through malformation or if it does not verify the message against the
	// provided public key
	ErrInvalidSignature = errors.New("signature verification failed")

	// ErrCannotSign is returned when attempting to sign a message when
	// the keypair does not have the secret key available
	ErrCannotSign = errors.New("cannot sign")
)

const (
	// DefaultSignerWeight represents the starting weight of the default signer
	// for an account.
	DefaultSignerWeight = 1
)

// KP is the main interface for this package
type KP interface {
	Address() string
	FromAddress() *FromAddress
	Hint() [4]byte
	Verify(input []byte, signature []byte) error
	Sign(input []byte) ([]byte, error)
	SignBase64(input []byte) (string, error)
	SignDecorated(input []byte) (xdr.DecoratedSignature, error)
<<<<<<< HEAD
	SignDecoratedForPayload(input []byte) (xdr.DecoratedSignature, error)
	Equal(kp KP) bool
=======
>>>>>>> 3eb7027b
}

// Random creates a random full keypair
func Random() (*Full, error) {
	var rawSeed [32]byte

	_, err := io.ReadFull(rand.Reader, rawSeed[:])
	if err != nil {
		return nil, err
	}

	kp, err := FromRawSeed(rawSeed)

	if err != nil {
		return nil, err
	}

	return kp, nil
}

// Master returns the master keypair for a given network passphrase
// Deprecated: Use keypair.Root instead.
func Master(networkPassphrase string) KP {
	return Root(networkPassphrase)
}

// Root returns the root account keypair for a given network passphrase.
func Root(networkPassphrase string) *Full {
	kp, err := FromRawSeed(network.ID(networkPassphrase))

	if err != nil {
		panic(err)
	}

	return kp
}

// Parse constructs a new KP from the provided string, which should be either
// an address, or a seed.  If the provided input is a seed, the resulting KP
// will have signing capabilities.
func Parse(addressOrSeed string) (KP, error) {
	addr, err := ParseAddress(addressOrSeed)
	if err == nil {
		return addr, nil
	}

	if err != strkey.ErrInvalidVersionByte {
		return nil, err
	}

	return ParseFull(addressOrSeed)
}

// ParseAddress constructs a new FromAddress keypair from the provided string,
// which should be an address.
func ParseAddress(address string) (*FromAddress, error) {
	_, err := strkey.Decode(strkey.VersionByteAccountID, address)
	if err != nil {
		return nil, err
	}

	return &FromAddress{address: address}, nil
}

// ParseFull constructs a new Full keypair from the provided string, which should
// be a seed.
func ParseFull(seed string) (*Full, error) {
	_, err := strkey.Decode(strkey.VersionByteSeed, seed)
	if err != nil {
		return nil, err
	}

	return &Full{seed}, nil
}

// FromRawSeed creates a new keypair from the provided raw ED25519 seed
func FromRawSeed(rawSeed [32]byte) (*Full, error) {
	seed, err := strkey.Encode(strkey.VersionByteSeed, rawSeed[:])
	if err != nil {
		return nil, err
	}

	return &Full{seed}, nil
}

// MustParse is the panic-on-fail version of Parse
func MustParse(addressOrSeed string) KP {
	kp, err := Parse(addressOrSeed)
	if err != nil {
		panic(err)
	}

	return kp
}

// MustParseAddress is the panic-on-fail version of ParseAddress
func MustParseAddress(address string) *FromAddress {
	kp, err := ParseAddress(address)
	if err != nil {
		panic(err)
	}

	return kp
}

// MustParseFull is the panic-on-fail version of ParseFull
func MustParseFull(seed string) *Full {
	kp, err := ParseFull(seed)
	if err != nil {
		panic(err)
	}

	return kp
}

// MustRandom is the panic-on-fail version of Random.
func MustRandom() *Full {
	kp, err := Random()
	if err != nil {
		panic(err)
	}

	return kp
}<|MERGE_RESOLUTION|>--- conflicted
+++ resolved
@@ -40,11 +40,7 @@
 	Sign(input []byte) ([]byte, error)
 	SignBase64(input []byte) (string, error)
 	SignDecorated(input []byte) (xdr.DecoratedSignature, error)
-<<<<<<< HEAD
 	SignDecoratedForPayload(input []byte) (xdr.DecoratedSignature, error)
-	Equal(kp KP) bool
-=======
->>>>>>> 3eb7027b
 }
 
 // Random creates a random full keypair
