package history

import (
	"context"
	"encoding/base64"
	"encoding/hex"
	"fmt"
<<<<<<< HEAD
	"strconv"
=======
>>>>>>> 9d5b5855
	"strings"
	"time"

	"github.com/guregu/null"
	"github.com/lib/pq"

	"github.com/stellar/go/ingest"
	"github.com/stellar/go/services/horizon/internal/utf8"
	"github.com/stellar/go/support/db"
	"github.com/stellar/go/toid"
	"github.com/stellar/go/xdr"
)

// TransactionBatchInsertBuilder is used to insert transactions into the
// history_transactions table
type TransactionBatchInsertBuilder interface {
	Add(ctx context.Context, transaction ingest.LedgerTransaction, sequence uint32) error
	Exec(ctx context.Context) error
}

// transactionBatchInsertBuilder is a simple wrapper around db.BatchInsertBuilder
type transactionBatchInsertBuilder struct {
	encodingBuffer *xdr.EncodingBuffer
	builder        db.BatchInsertBuilder
}

// NewTransactionBatchInsertBuilder constructs a new TransactionBatchInsertBuilder instance
func (q *Q) NewTransactionBatchInsertBuilder(maxBatchSize int) TransactionBatchInsertBuilder {
	return &transactionBatchInsertBuilder{
		encodingBuffer: xdr.NewEncodingBuffer(),
		builder: db.BatchInsertBuilder{
			Table:        q.GetTable("history_transactions"),
			MaxBatchSize: maxBatchSize,
		},
	}
}

// NewTransactionBatchInsertBuilder constructs a new TransactionBatchInsertBuilder instance
func (q *Q) NewTransactionFilteredTmpBatchInsertBuilder(maxBatchSize int) TransactionBatchInsertBuilder {
	return &transactionBatchInsertBuilder{
		encodingBuffer: xdr.NewEncodingBuffer(),
		builder: db.BatchInsertBuilder{
			Table:        q.GetTable("history_transactions_filtered_tmp"),
			MaxBatchSize: maxBatchSize,
		},
	}
}

// Add adds a new transaction to the batch
func (i *transactionBatchInsertBuilder) Add(ctx context.Context, transaction ingest.LedgerTransaction, sequence uint32) error {
	row, err := transactionToRow(transaction, sequence, i.encodingBuffer)
	if err != nil {
		return err
	}

	return i.builder.RowStruct(ctx, row)
}

func (i *transactionBatchInsertBuilder) Exec(ctx context.Context) error {
	return i.builder.Exec(ctx)
}

func signatures(xdrSignatures []xdr.DecoratedSignature) pq.StringArray {
	signatures := make([]string, len(xdrSignatures))
	for i, sig := range xdrSignatures {
		signatures[i] = base64.StdEncoding.EncodeToString(sig.Signature)
	}
	return signatures
}

func memoType(transaction ingest.LedgerTransaction) string {
	switch transaction.Envelope.Memo().Type {
	case xdr.MemoTypeMemoNone:
		return "none"
	case xdr.MemoTypeMemoText:
		return "text"
	case xdr.MemoTypeMemoId:
		return "id"
	case xdr.MemoTypeMemoHash:
		return "hash"
	case xdr.MemoTypeMemoReturn:
		return "return"
	default:
		panic(fmt.Errorf("invalid memo type: %v", transaction.Envelope.Memo().Type))
	}
}

func memo(transaction ingest.LedgerTransaction) null.String {
	var (
		value string
		valid bool
	)
	memo := transaction.Envelope.Memo()
	switch memo.Type {
	case xdr.MemoTypeMemoNone:
		value, valid = "", false
	case xdr.MemoTypeMemoText:
		scrubbed := utf8.Scrub(memo.MustText())
		notnull := strings.Join(strings.Split(scrubbed, "\x00"), "")
		value, valid = notnull, true
	case xdr.MemoTypeMemoId:
		value, valid = fmt.Sprintf("%d", memo.MustId()), true
	case xdr.MemoTypeMemoHash:
		hash := memo.MustHash()
		value, valid =
			base64.StdEncoding.EncodeToString(hash[:]),
			true
	case xdr.MemoTypeMemoReturn:
		hash := memo.MustRetHash()
		value, valid =
			base64.StdEncoding.EncodeToString(hash[:]),
			true
	default:
		panic(fmt.Errorf("invalid memo type: %v", memo.Type))
	}

	return null.NewString(value, valid)
}

type TransactionWithoutLedger struct {
	TotalOrderID
	TransactionHash             string         `db:"transaction_hash"`
	LedgerSequence              int32          `db:"ledger_sequence"`
	ApplicationOrder            int32          `db:"application_order"`
	Account                     string         `db:"account"`
	AccountMuxed                null.String    `db:"account_muxed"`
<<<<<<< HEAD
	AccountSequence             string         `db:"account_sequence"`
=======
	AccountSequence             int64          `db:"account_sequence"`
>>>>>>> 9d5b5855
	MaxFee                      int64          `db:"max_fee"`
	FeeCharged                  int64          `db:"fee_charged"`
	OperationCount              int32          `db:"operation_count"`
	TxEnvelope                  string         `db:"tx_envelope"`
	TxResult                    string         `db:"tx_result"`
	TxMeta                      string         `db:"tx_meta"`
	TxFeeMeta                   string         `db:"tx_fee_meta"`
	Signatures                  pq.StringArray `db:"signatures"`
	MemoType                    string         `db:"memo_type"`
	Memo                        null.String    `db:"memo"`
	TimeBounds                  TimeBounds     `db:"time_bounds"`
	LedgerBounds                LedgerBounds   `db:"ledger_bounds"`
	MinAccountSequence          null.Int       `db:"min_account_sequence"`
	MinAccountSequenceAge       null.String    `db:"min_account_sequence_age"`
	MinAccountSequenceLedgerGap null.Int       `db:"min_account_sequence_ledger_gap"`
	ExtraSigners                pq.StringArray `db:"extra_signers"`
	CreatedAt                   time.Time      `db:"created_at"`
	UpdatedAt                   time.Time      `db:"updated_at"`
	Successful                  bool           `db:"successful"`
	FeeAccount                  null.String    `db:"fee_account"`
	FeeAccountMuxed             null.String    `db:"fee_account_muxed"`
	InnerTransactionHash        null.String    `db:"inner_transaction_hash"`
	NewMaxFee                   null.Int       `db:"new_max_fee"`
	InnerSignatures             pq.StringArray `db:"inner_signatures"`
}

func transactionToRow(transaction ingest.LedgerTransaction, sequence uint32, encodingBuffer *xdr.EncodingBuffer) (TransactionWithoutLedger, error) {
	envelopeBase64, err := encodingBuffer.MarshalBase64(transaction.Envelope)
	if err != nil {
		return TransactionWithoutLedger{}, err
	}
	resultBase64, err := encodingBuffer.MarshalBase64(&transaction.Result.Result)
	if err != nil {
		return TransactionWithoutLedger{}, err
	}
	metaBase64, err := encodingBuffer.MarshalBase64(transaction.UnsafeMeta)
	if err != nil {
		return TransactionWithoutLedger{}, err
	}
	feeMetaBase64, err := encodingBuffer.MarshalBase64(transaction.FeeChanges)
	if err != nil {
		return TransactionWithoutLedger{}, err
	}

	source := transaction.Envelope.SourceAccount()
	account := source.ToAccountId()
	var accountMuxed null.String
	if source.Type == xdr.CryptoKeyTypeKeyTypeMuxedEd25519 {
		accountMuxed = null.StringFrom(source.Address())
	}

	t := TransactionWithoutLedger{
		TransactionHash:             hex.EncodeToString(transaction.Result.TransactionHash[:]),
		LedgerSequence:              int32(sequence),
		ApplicationOrder:            int32(transaction.Index),
		Account:                     account.Address(),
		AccountMuxed:                accountMuxed,
<<<<<<< HEAD
		AccountSequence:             strconv.FormatInt(transaction.Envelope.SeqNum(), 10),
=======
		AccountSequence:             transaction.Envelope.SeqNum(),
>>>>>>> 9d5b5855
		MaxFee:                      int64(transaction.Envelope.Fee()),
		FeeCharged:                  int64(transaction.Result.Result.FeeCharged),
		OperationCount:              int32(len(transaction.Envelope.Operations())),
		TxEnvelope:                  envelopeBase64,
		TxResult:                    resultBase64,
		TxMeta:                      metaBase64,
		TxFeeMeta:                   feeMetaBase64,
		TimeBounds:                  formatTimeBounds(transaction.Envelope.TimeBounds()),
		LedgerBounds:                formatLedgerBounds(transaction.Envelope.LedgerBounds()),
		MinAccountSequence:          formatMinSequenceNumber(transaction.Envelope.MinSeqNum()),
		MinAccountSequenceAge:       formatDuration(transaction.Envelope.MinSeqAge()),
		MinAccountSequenceLedgerGap: formatUint32(transaction.Envelope.MinSeqLedgerGap()),
		ExtraSigners:                formatSigners(transaction.Envelope.ExtraSigners()),
		MemoType:                    memoType(transaction),
		Memo:                        memo(transaction),
		CreatedAt:                   time.Now().UTC(),
		UpdatedAt:                   time.Now().UTC(),
		Successful:                  transaction.Result.Successful(),
	}
	t.TotalOrderID.ID = toid.New(int32(sequence), int32(transaction.Index), 0).ToInt64()

	if transaction.Envelope.IsFeeBump() {
		innerHash := transaction.Result.InnerHash()
		t.InnerTransactionHash = null.StringFrom(hex.EncodeToString(innerHash[:]))
		feeBumpAccount := transaction.Envelope.FeeBumpAccount()
		feeAccount := feeBumpAccount.ToAccountId()
		var feeAccountMuxed null.String
		if feeBumpAccount.Type == xdr.CryptoKeyTypeKeyTypeMuxedEd25519 {
			feeAccountMuxed = null.StringFrom(feeBumpAccount.Address())
		}
		t.FeeAccount = null.StringFrom(feeAccount.Address())
		t.FeeAccountMuxed = feeAccountMuxed
		t.NewMaxFee = null.IntFrom(transaction.Envelope.FeeBumpFee())
		t.InnerSignatures = signatures(transaction.Envelope.Signatures())
		t.Signatures = signatures(transaction.Envelope.FeeBumpSignatures())
	} else {
		t.InnerTransactionHash = null.StringFromPtr(nil)
		t.FeeAccount = null.StringFromPtr(nil)
		t.FeeAccountMuxed = null.StringFromPtr(nil)
		t.NewMaxFee = null.IntFromPtr(nil)
		t.InnerSignatures = nil
		t.Signatures = signatures(transaction.Envelope.Signatures())
	}

	return t, nil
}

func formatMinSequenceNumber(minSeqNum *int64) null.Int {
	if minSeqNum == nil {
		return null.Int{}
	}
	return null.IntFrom(int64(*minSeqNum))
}

func formatDuration(d *xdr.Duration) null.String {
	if d == nil {
		return null.String{}
	}
	return null.StringFrom(fmt.Sprint(uint64(*d)))
}

func formatUint32(u *xdr.Uint32) null.Int {
	if u == nil {
		return null.Int{}
	}
	return null.IntFrom(int64(*u))
}

func formatSigners(s []xdr.SignerKey) pq.StringArray {
	if s == nil {
		return nil
	}

	signers := make([]string, len(s))
	for i, key := range s {
		signers[i] = key.Address()
	}
	return signers
}<|MERGE_RESOLUTION|>--- conflicted
+++ resolved
@@ -5,10 +5,6 @@
 	"encoding/base64"
 	"encoding/hex"
 	"fmt"
-<<<<<<< HEAD
-	"strconv"
-=======
->>>>>>> 9d5b5855
 	"strings"
 	"time"
 
@@ -135,11 +131,7 @@
 	ApplicationOrder            int32          `db:"application_order"`
 	Account                     string         `db:"account"`
 	AccountMuxed                null.String    `db:"account_muxed"`
-<<<<<<< HEAD
-	AccountSequence             string         `db:"account_sequence"`
-=======
 	AccountSequence             int64          `db:"account_sequence"`
->>>>>>> 9d5b5855
 	MaxFee                      int64          `db:"max_fee"`
 	FeeCharged                  int64          `db:"fee_charged"`
 	OperationCount              int32          `db:"operation_count"`
@@ -197,11 +189,7 @@
 		ApplicationOrder:            int32(transaction.Index),
 		Account:                     account.Address(),
 		AccountMuxed:                accountMuxed,
-<<<<<<< HEAD
-		AccountSequence:             strconv.FormatInt(transaction.Envelope.SeqNum(), 10),
-=======
 		AccountSequence:             transaction.Envelope.SeqNum(),
->>>>>>> 9d5b5855
 		MaxFee:                      int64(transaction.Envelope.Fee()),
 		FeeCharged:                  int64(transaction.Result.Result.FeeCharged),
 		OperationCount:              int32(len(transaction.Envelope.Operations())),
