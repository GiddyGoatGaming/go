package actions

import (
	"net/http/httptest"
	"testing"
	"time"

	"github.com/guregu/null"
<<<<<<< HEAD

=======
>>>>>>> 139609f7
	"github.com/stretchr/testify/assert"

	protocol "github.com/stellar/go/protocols/horizon"
	"github.com/stellar/go/protocols/horizon/base"
	"github.com/stellar/go/services/horizon/internal/db2/history"
	"github.com/stellar/go/services/horizon/internal/test"
	"github.com/stellar/go/support/errors"
	"github.com/stellar/go/support/render/problem"
	"github.com/stellar/go/xdr"
)

var (
	trustLineIssuer = "GBRPYHIL2CI3FNQ4BXLFMNDLFJUNPU2HY3ZMFSHONUCEOASW7QC7OX2H"
	accountOne      = "GABGMPEKKDWR2WFH5AJOZV5PDKLJEHGCR3Q24ALETWR5H3A7GI3YTS7V"
	accountTwo      = "GADTXHUTHIAESMMQ2ZWSTIIGBZRLHUCBLCHPLLUEIAWDEFRDC4SYDKOZ"
	signer          = "GCXKG6RN4ONIEPCMNFB732A436Z5PNDSRLGWK7GBLCMQLIFO4S7EYWVU"
	sponsor         = "GCO26ZSBD63TKYX45H2C7D2WOFWOUSG5BMTNC3BG4QMXM3PAYI6WHKVZ"
	usd             = xdr.MustNewCreditAsset("USD", trustLineIssuer)
	euro            = xdr.MustNewCreditAsset("EUR", trustLineIssuer)

	account1 = history.AccountEntry{
		LastModifiedLedger: 1234,
		AccountID:          accountOne,
		Balance:            20000,
		SequenceNumber:     223456789,
		NumSubEntries:      10,
		Flags:              1,
		HomeDomain:         "stellar.org",
		MasterWeight:       1,
		ThresholdLow:       2,
		ThresholdMedium:    3,
		ThresholdHigh:      4,
		BuyingLiabilities:  3,
		SellingLiabilities: 3,
	}

	account2 = history.AccountEntry{
		LastModifiedLedger: 1234,
		AccountID:          accountTwo,
		Balance:            50000,
		SequenceNumber:     648736,
		NumSubEntries:      10,
		Flags:              2,
		HomeDomain:         "meridian.stellar.org",
		MasterWeight:       5,
		ThresholdLow:       6,
		ThresholdMedium:    7,
		ThresholdHigh:      8,
		BuyingLiabilities:  30,
		SellingLiabilities: 40,
	}

	account3 = history.AccountEntry{
		LastModifiedLedger: 1234,
		AccountID:          signer,
		Balance:            50000,
		SequenceNumber:     648736,
		NumSubEntries:      10,
		Flags:              2,
		MasterWeight:       5,
		ThresholdLow:       6,
		ThresholdMedium:    7,
		ThresholdHigh:      8,
		BuyingLiabilities:  30,
		SellingLiabilities: 40,
		NumSponsored:       1,
		NumSponsoring:      2,
		Sponsor:            null.StringFrom(sponsor),
	}

	eurTrustLine = history.TrustLine{
		AccountID:          accountOne,
		AssetType:          euro.Type,
		AssetIssuer:        trustLineIssuer,
		AssetCode:          "EUR",
		Balance:            20000,
		LedgerKey:          "eur-trustline1",
		Limit:              223456789,
		LiquidityPoolID:    "",
		BuyingLiabilities:  3,
		SellingLiabilities: 4,
		Flags:              1,
		LastModifiedLedger: 1234,
		Sponsor:            null.String{},
	}

	usdTrustLine = history.TrustLine{
		AccountID:          accountTwo,
		AssetType:          usd.Type,
		AssetIssuer:        trustLineIssuer,
		AssetCode:          "USD",
		Balance:            10000,
		LedgerKey:          "usd-trustline1",
		Limit:              123456789,
		LiquidityPoolID:    "",
		BuyingLiabilities:  1,
		SellingLiabilities: 2,
		Flags:              0,
		LastModifiedLedger: 1234,
		Sponsor:            null.String{},
	}

	data1 = history.Data{
		AccountID: accountOne,
		Name:      "test data",
		// This also tests if base64 encoding is working as 0 is invalid UTF-8 byte
		Value:              []byte{0, 1, 2, 3, 4, 5, 6, 7, 8, 9},
		LastModifiedLedger: 1234,
	}

	data2 = history.Data{
		AccountID:          accountTwo,
		Name:               "test data2",
		Value:              []byte{10, 11, 12, 13, 14, 15, 16, 17, 18, 19},
		LastModifiedLedger: 1234,
		Sponsor:            null.StringFrom("GC3C4AKRBQLHOJ45U4XG35ESVWRDECWO5XLDGYADO6DPR3L7KIDVUMML"),
	}

	accountSigners = []history.AccountSigner{
		{
			Account: accountOne,
			Signer:  accountOne,
			Weight:  1,
		},
		{
			Account: accountTwo,
			Signer:  accountTwo,
			Weight:  1,
		},
		{
			Account: accountOne,
			Signer:  signer,
			Weight:  1,
		},
		{
			Account: accountTwo,
			Signer:  signer,
			Weight:  2,
		},
		{
			Account: signer,
			Signer:  signer,
			Weight:  3,
		},
	}
)

func TestAccountInfo(t *testing.T) {
	tt := test.Start(t)
	defer tt.Finish()
	test.ResetHorizonDB(t, tt.HorizonDB)
	q := &history.Q{tt.HorizonSession()}

	var thresholds xdr.Thresholds
	tt.Assert.NoError(
		xdr.SafeUnmarshalBase64("AQAAAA==", &thresholds),
	)
	accountID := "GCXKG6RN4ONIEPCMNFB732A436Z5PNDSRLGWK7GBLCMQLIFO4S7EYWVU"
	accountEntry := history.AccountEntry{
		LastModifiedLedger:   4,
		AccountID:            accountID,
		Balance:              9999999900,
		SequenceNumber:       8589934593,
		NumSubEntries:        1,
		InflationDestination: "",
		HomeDomain:           "",
		MasterWeight:         thresholds[0],
		ThresholdLow:         thresholds[1],
		ThresholdMedium:      thresholds[2],
		ThresholdHigh:        thresholds[3],
		Flags:                0,
	}
	err := q.UpsertAccounts(tt.Ctx, []history.AccountEntry{accountEntry})
	assert.NoError(t, err)

	tt.Assert.NoError(err)

<<<<<<< HEAD
	err = q.UpsertTrustLines(tt.Ctx, []history.TrustLine{
		{
			AccountID:          accountID.Address(),
			AssetType:          xdr.AssetTypeAssetTypeCreditAlphanum4,
			AssetIssuer:        "GC23QF2HUE52AMXUFUH3AYJAXXGXXV2VHXYYR6EYXETPKDXZSAW67XO4",
			AssetCode:          "USD",
			Balance:            0,
			LedgerKey:          "test-usd-tl-1",
			Limit:              9223372036854775807,
			LiquidityPoolID:    "",
			BuyingLiabilities:  0,
			SellingLiabilities: 0,
			Flags:              1,
			LastModifiedLedger: 6,
			Sponsor:            null.String{},
		},
		{
			AccountID:          accountID.Address(),
			AssetType:          xdr.AssetTypeAssetTypeCreditAlphanum4,
			AssetIssuer:        "GC23QF2HUE52AMXUFUH3AYJAXXGXXV2VHXYYR6EYXETPKDXZSAW67XO4",
			AssetCode:          "EUR",
			Balance:            0,
			LedgerKey:          "test-eur-tl-1",
			Limit:              9223372036854775807,
			LiquidityPoolID:    "",
			BuyingLiabilities:  0,
			SellingLiabilities: 0,
			Flags:              1,
			LastModifiedLedger: 1234,
			Sponsor:            null.String{},
=======
	_, err = q.InsertTrustLine(tt.Ctx, xdr.LedgerEntry{
		LastModifiedLedgerSeq: 6,
		Data: xdr.LedgerEntryData{
			Type: xdr.LedgerEntryTypeTrustline,
			TrustLine: &xdr.TrustLineEntry{
				AccountId: xdr.MustAddress(accountID),
				Asset: xdr.MustNewCreditAsset(
					"USD",
					"GC23QF2HUE52AMXUFUH3AYJAXXGXXV2VHXYYR6EYXETPKDXZSAW67XO4",
				).ToTrustLineAsset(),
				Balance: 0,
				Limit:   9223372036854775807,
				Flags:   1,
			},
		},
	})
	assert.NoError(t, err)

	_, err = q.InsertTrustLine(tt.Ctx, xdr.LedgerEntry{
		LastModifiedLedgerSeq: 1234,
		Data: xdr.LedgerEntryData{
			Type: xdr.LedgerEntryTypeTrustline,
			TrustLine: &xdr.TrustLineEntry{
				AccountId: xdr.MustAddress(accountID),
				Asset: xdr.MustNewCreditAsset(
					"EUR",
					"GC23QF2HUE52AMXUFUH3AYJAXXGXXV2VHXYYR6EYXETPKDXZSAW67XO4",
				).ToTrustLineAsset(),
				Balance: 0,
				Limit:   9223372036854775807,
				Flags:   1,
			},
>>>>>>> 139609f7
		},
	})
	assert.NoError(t, err)

	ledgerFourCloseTime := time.Now().Unix()
	_, err = q.InsertLedger(tt.Ctx, xdr.LedgerHeaderHistoryEntry{
		Header: xdr.LedgerHeader{
			LedgerSeq: 4,
			ScpValue: xdr.StellarValue{
				CloseTime: xdr.TimePoint(ledgerFourCloseTime),
			},
		},
	}, 0, 0, 0, 0, 0)
	assert.NoError(t, err)

	account, err := AccountInfo(tt.Ctx, &history.Q{tt.HorizonSession()}, accountID)
	tt.Assert.NoError(err)

	tt.Assert.Equal("8589934593", account.Sequence)
	tt.Assert.Equal(uint32(4), account.LastModifiedLedger)
	tt.Assert.NotNil(account.LastModifiedTime)
	tt.Assert.Equal(ledgerFourCloseTime, account.LastModifiedTime.Unix())
	tt.Assert.Len(account.Balances, 3)

	tt.Assert.Equal(account.Balances[0].Code, "EUR")
	tt.Assert.Equal(account.Balances[1].Code, "USD")
	tt.Assert.Equal(
		"GC23QF2HUE52AMXUFUH3AYJAXXGXXV2VHXYYR6EYXETPKDXZSAW67XO4",
		account.Balances[1].Issuer,
	)
	tt.Assert.NotEqual(uint32(0), account.Balances[1].LastModifiedLedger)
	tt.Assert.Equal(account.Balances[2].Type, "native")
	tt.Assert.Equal(uint32(0), account.Balances[2].LastModifiedLedger)
	tt.Assert.Len(account.Signers, 1)

	// Regression: no trades link
	tt.Assert.Contains(account.Links.Trades.Href, "/trades")
	// Regression: no data link
	tt.Assert.Contains(account.Links.Data.Href, "/data/{key}")
	tt.Assert.True(account.Links.Data.Templated)

	// try to fetch account which does not exist
	_, err = AccountInfo(tt.Ctx, &history.Q{tt.HorizonSession()}, "GDBAPLDCAEJV6LSEDFEAUDAVFYSNFRUYZ4X75YYJJMMX5KFVUOHX46SQ")
	tt.Assert.True(q.NoRows(errors.Cause(err)))
}

func TestGetAccountsHandlerPageNoResults(t *testing.T) {
	tt := test.Start(t)
	defer tt.Finish()
	test.ResetHorizonDB(t, tt.HorizonDB)

	q := &history.Q{tt.HorizonSession()}
	handler := &GetAccountsHandler{}
	records, err := handler.GetResourcePage(
		httptest.NewRecorder(),
		makeRequest(
			t,
			map[string]string{
				"signer": signer,
			},
			map[string]string{},
			q,
		),
	)
	tt.Assert.NoError(err)
	tt.Assert.Len(records, 0)
}

func TestGetAccountsHandlerPageResultsBySigner(t *testing.T) {
	tt := test.Start(t)
	defer tt.Finish()
	test.ResetHorizonDB(t, tt.HorizonDB)

	q := &history.Q{tt.HorizonSession()}
	handler := &GetAccountsHandler{}

	err := q.UpsertAccounts(tt.Ctx, []history.AccountEntry{account1, account2, account3})
	assert.NoError(t, err)

	for _, row := range accountSigners {
		q.CreateAccountSigner(tt.Ctx, row.Account, row.Signer, row.Weight, nil)
	}

	records, err := handler.GetResourcePage(
		httptest.NewRecorder(),
		makeRequest(
			t,
			map[string]string{
				"signer": signer,
			},
			map[string]string{},
			q,
		),
	)

	tt.Assert.NoError(err)
	tt.Assert.Equal(3, len(records))

	want := map[string]bool{
		accountOne: true,
		accountTwo: true,
		signer:     true,
	}

	for _, row := range records {
		result := row.(protocol.Account)
		tt.Assert.True(want[result.AccountID])
		delete(want, result.AccountID)
	}

	tt.Assert.Empty(want)

	records, err = handler.GetResourcePage(
		httptest.NewRecorder(),
		makeRequest(
			t,
			map[string]string{
				"signer": signer,
				"cursor": accountOne,
			},
			map[string]string{},
			q,
		),
	)

	tt.Assert.NoError(err)
	tt.Assert.Equal(2, len(records))

	want = map[string]bool{
		accountTwo: true,
		signer:     true,
	}

	for _, row := range records {
		result := row.(protocol.Account)
		tt.Assert.True(want[result.AccountID])
		delete(want, result.AccountID)
	}

	tt.Assert.Empty(want)
}

func TestGetAccountsHandlerPageResultsBySponsor(t *testing.T) {
	tt := test.Start(t)
	defer tt.Finish()
	test.ResetHorizonDB(t, tt.HorizonDB)

	q := &history.Q{tt.HorizonSession()}
	handler := &GetAccountsHandler{}

	err := q.UpsertAccounts(tt.Ctx, []history.AccountEntry{account1, account2, account3})
	assert.NoError(t, err)

	for _, row := range accountSigners {
		q.CreateAccountSigner(tt.Ctx, row.Account, row.Signer, row.Weight, nil)
	}

	records, err := handler.GetResourcePage(
		httptest.NewRecorder(),
		makeRequest(
			t,
			map[string]string{
				"sponsor": sponsor,
			},
			map[string]string{},
			q,
		),
	)

	tt.Assert.NoError(err)
	tt.Assert.Equal(1, len(records))
	tt.Assert.Equal(signer, records[0].(protocol.Account).ID)
}

func TestGetAccountsHandlerPageResultsByAsset(t *testing.T) {
	tt := test.Start(t)
	defer tt.Finish()
	test.ResetHorizonDB(t, tt.HorizonDB)

	q := &history.Q{tt.HorizonSession()}
	handler := &GetAccountsHandler{}

	err := q.UpsertAccounts(tt.Ctx, []history.AccountEntry{account1, account2})
	assert.NoError(t, err)
	ledgerCloseTime := time.Now().Unix()
	_, err = q.InsertLedger(tt.Ctx, xdr.LedgerHeaderHistoryEntry{
		Header: xdr.LedgerHeader{
			LedgerSeq: 1234,
			ScpValue: xdr.StellarValue{
				CloseTime: xdr.TimePoint(ledgerCloseTime),
			},
		},
	}, 0, 0, 0, 0, 0)
	assert.NoError(t, err)

	for _, row := range accountSigners {
		_, err = q.CreateAccountSigner(tt.Ctx, row.Account, row.Signer, row.Weight, nil)
		tt.Assert.NoError(err)
	}

	err = q.UpsertAccountData(tt.Ctx, []history.Data{data1, data2})
	assert.NoError(t, err)

	var assetType, code, issuer string
	usd.MustExtract(&assetType, &code, &issuer)
	params := map[string]string{
		"asset": code + ":" + issuer,
	}

	records, err := handler.GetResourcePage(
		httptest.NewRecorder(),
		makeRequest(
			t,
			params,
			map[string]string{},
			q,
		),
	)

	tt.Assert.NoError(err)
	tt.Assert.Equal(0, len(records))

	err = q.UpsertTrustLines(tt.Ctx, []history.TrustLine{
		eurTrustLine,
		usdTrustLine,
	})
	assert.NoError(t, err)

	records, err = handler.GetResourcePage(
		httptest.NewRecorder(),
		makeRequest(
			t,
			params,
			map[string]string{},
			q,
		),
	)

	tt.Assert.NoError(err)
	tt.Assert.Equal(1, len(records))
	result := records[0].(protocol.Account)
	tt.Assert.Equal(accountTwo, result.AccountID)
	tt.Assert.NotNil(result.LastModifiedTime)
	tt.Assert.Equal(ledgerCloseTime, result.LastModifiedTime.Unix())
	tt.Assert.Len(result.Balances, 2)
	tt.Assert.Len(result.Signers, 2)

	_, ok := result.Data[data2.Name]
	tt.Assert.True(ok)
}

func createLP(tt *test.T, q *history.Q) history.LiquidityPool {
	lp := history.LiquidityPool{
		PoolID:         "cafebabedeadbeef000000000000000000000000000000000000000000000000",
		Type:           xdr.LiquidityPoolTypeLiquidityPoolConstantProduct,
		Fee:            34,
		TrustlineCount: 52115,
		ShareCount:     412241,
		AssetReserves: []history.LiquidityPoolAssetReserve{
			{
				Asset:   xdr.MustNewCreditAsset("USD", "GC3C4AKRBQLHOJ45U4XG35ESVWRDECWO5XLDGYADO6DPR3L7KIDVUMML"),
				Reserve: 450,
			},
			{
				Asset:   xdr.MustNewNativeAsset(),
				Reserve: 450,
			},
		},
		LastModifiedLedger: 123,
	}

	err := q.UpsertLiquidityPools(tt.Ctx, []history.LiquidityPool{lp})
	tt.Assert.NoError(err)
	return lp
}

func TestGetAccountsHandlerPageResultsByLiquidityPool(t *testing.T) {
	tt := test.Start(t)
	defer tt.Finish()
	test.ResetHorizonDB(t, tt.HorizonDB)

	q := &history.Q{tt.HorizonSession()}
	handler := &GetAccountsHandler{}

	batch := q.NewAccountsBatchInsertBuilder(0)
	err := batch.Add(tt.Ctx, account1)
	assert.NoError(t, err)
	err = batch.Add(tt.Ctx, account2)
	assert.NoError(t, err)
	assert.NoError(t, batch.Exec(tt.Ctx))
	ledgerCloseTime := time.Now().Unix()
	_, err = q.InsertLedger(tt.Ctx, xdr.LedgerHeaderHistoryEntry{
		Header: xdr.LedgerHeader{
			LedgerSeq: 1234,
			ScpValue: xdr.StellarValue{
				CloseTime: xdr.TimePoint(ledgerCloseTime),
			},
		},
	}, 0, 0, 0, 0, 0)
	assert.NoError(t, err)
	var assetType, code, issuer string
	usd.MustExtract(&assetType, &code, &issuer)
	params := map[string]string{
		"liquidity_pool": "cafebabedeadbeef000000000000000000000000000000000000000000000000",
	}

	records, err := handler.GetResourcePage(
		httptest.NewRecorder(),
		makeRequest(
			t,
			params,
			map[string]string{},
			q,
		),
	)

	tt.Assert.NoError(err)
	tt.Assert.Equal(0, len(records))

	lp := createLP(tt, q)
	err = q.UpsertTrustLines(tt.Ctx, []history.TrustLine{
		{
			AccountID:          account1.Data.MustAccount().AccountId.Address(),
			AssetType:          xdr.AssetTypeAssetTypePoolShare,
			Balance:            10,
			LedgerKey:          "pool-share-1",
			Limit:              100,
			LiquidityPoolID:    lp.PoolID,
			Flags:              uint32(xdr.TrustLineFlagsAuthorizedFlag),
			LastModifiedLedger: lp.LastModifiedLedger,
		},
	})
	assert.NoError(t, err)

	records, err = handler.GetResourcePage(
		httptest.NewRecorder(),
		makeRequest(
			t,
			params,
			map[string]string{},
			q,
		),
	)

	tt.Assert.NoError(err)
	tt.Assert.Equal(1, len(records))
	result := records[0].(protocol.Account)
	tt.Assert.Equal(accountOne, result.AccountID)
	tt.Assert.NotNil(result.LastModifiedTime)
	tt.Assert.Equal(ledgerCloseTime, result.LastModifiedTime.Unix())
	tt.Assert.Len(result.Balances, 2)
	tt.Assert.True(*result.Balances[0].IsAuthorized)
	tt.Assert.True(*result.Balances[0].IsAuthorizedToMaintainLiabilities)
	result.Balances[0].IsAuthorized = nil
	result.Balances[0].IsAuthorizedToMaintainLiabilities = nil
	tt.Assert.Equal(
		protocol.Balance{
			Balance:                           "0.0000010",
			LiquidityPoolId:                   "cafebabedeadbeef000000000000000000000000000000000000000000000000",
			Limit:                             "0.0000100",
			BuyingLiabilities:                 "",
			SellingLiabilities:                "",
			Sponsor:                           "",
			LastModifiedLedger:                123,
			IsAuthorized:                      nil,
			IsAuthorizedToMaintainLiabilities: nil,
			IsClawbackEnabled:                 nil,
			Asset: base.Asset{
				Type: "liquidity_pool_shares",
			},
		},
		result.Balances[0],
	)
}

func TestGetAccountsHandlerInvalidParams(t *testing.T) {
	testCases := []struct {
		desc                    string
		params                  map[string]string
		expectedInvalidField    string
		expectedErr             string
		isInvalidAccountsParams bool
	}{
		{
			desc:                    "empty filters",
			isInvalidAccountsParams: true,
		},
		{
			desc: "signer and asset",
			params: map[string]string{
				"signer": accountOne,
				"asset":  "USD" + ":" + accountOne,
			},
			isInvalidAccountsParams: true,
		},
		{
			desc: "signer and liquidity pool",
			params: map[string]string{
				"signer":         accountOne,
				"liquidity_pool": "48672641c88264272787837f5c306f5ce93be3c2c7df68a092fbea55f5f4aa1d",
			},
			isInvalidAccountsParams: true,
		},
		{
			desc: "signer and sponsor",
			params: map[string]string{
				"signer":  accountOne,
				"sponsor": accountTwo,
			},
			isInvalidAccountsParams: true,
		},
		{
			desc: "asset and sponsor",
			params: map[string]string{
				"asset":   "USD" + ":" + accountOne,
				"sponsor": accountTwo,
			},
			isInvalidAccountsParams: true,
		},
		{
			desc: "asset and liquidity pool",
			params: map[string]string{
				"asset":          "USD" + ":" + accountOne,
				"liquidity_pool": "48672641c88264272787837f5c306f5ce93be3c2c7df68a092fbea55f5f4aa1d",
			},
			isInvalidAccountsParams: true,
		},
		{
			desc: "sponsor and liquidity pool",
			params: map[string]string{
				"sponsor":        accountTwo,
				"liquidity_pool": "48672641c88264272787837f5c306f5ce93be3c2c7df68a092fbea55f5f4aa1d",
			},
			isInvalidAccountsParams: true,
		},
		{
			desc: "filtering by native asset",
			params: map[string]string{
				"asset": "native",
			},
			expectedInvalidField: "asset",
			expectedErr:          "you can't filter by asset: native",
		},
		{
			desc: "invalid asset",
			params: map[string]string{
				"asset_issuer": accountOne,
				"asset":        "USDCOP:someissuer",
			},
			expectedInvalidField: "asset",
			expectedErr:          customTagsErrorMessages["asset"],
		},
		{
			desc: "invalid liquidity pool",
			params: map[string]string{
				"liquidity_pool": "USDCOP:someissuer",
			},
			expectedInvalidField: "liquidity_pool",
			expectedErr:          "USDCOP:someissuer does not validate as sha256",
		},
		{
			desc: "liquidity pool too short",
			params: map[string]string{
				"liquidity_pool": "48672641c882642727",
			},
			expectedInvalidField: "liquidity_pool",
			expectedErr:          "48672641c882642727 does not validate as sha256",
		},
	}
	for _, tc := range testCases {
		t.Run(tc.desc, func(t *testing.T) {
			tt := test.Start(t)
			defer tt.Finish()
			q := &history.Q{tt.HorizonSession()}
			handler := &GetAccountsHandler{}

			_, err := handler.GetResourcePage(
				httptest.NewRecorder(),
				makeRequest(
					t,
					tc.params,
					map[string]string{},
					q,
				),
			)
			tt.Assert.Error(err)
			if tc.isInvalidAccountsParams {
				tt.Assert.Equal(invalidAccountsParams, err)
			} else {
				if tt.Assert.IsType(&problem.P{}, err) {
					p := err.(*problem.P)
					tt.Assert.Equal("bad_request", p.Type)
					tt.Assert.Equal(tc.expectedInvalidField, p.Extras["invalid_field"])
					tt.Assert.Equal(
						tc.expectedErr,
						p.Extras["reason"],
					)
				}
			}
		})
	}
}

func TestAccountQueryURLTemplate(t *testing.T) {
	tt := assert.New(t)
	expected := "/accounts{?signer,sponsor,asset,liquidity_pool,cursor,limit,order}"
	accountsQuery := AccountsQuery{}
	tt.Equal(expected, accountsQuery.URITemplate())
}<|MERGE_RESOLUTION|>--- conflicted
+++ resolved
@@ -6,10 +6,7 @@
 	"time"
 
 	"github.com/guregu/null"
-<<<<<<< HEAD
-
-=======
->>>>>>> 139609f7
+
 	"github.com/stretchr/testify/assert"
 
 	protocol "github.com/stellar/go/protocols/horizon"
@@ -187,10 +184,9 @@
 
 	tt.Assert.NoError(err)
 
-<<<<<<< HEAD
 	err = q.UpsertTrustLines(tt.Ctx, []history.TrustLine{
 		{
-			AccountID:          accountID.Address(),
+			AccountID:          accountID,
 			AssetType:          xdr.AssetTypeAssetTypeCreditAlphanum4,
 			AssetIssuer:        "GC23QF2HUE52AMXUFUH3AYJAXXGXXV2VHXYYR6EYXETPKDXZSAW67XO4",
 			AssetCode:          "USD",
@@ -205,7 +201,7 @@
 			Sponsor:            null.String{},
 		},
 		{
-			AccountID:          accountID.Address(),
+			AccountID:          accountID,
 			AssetType:          xdr.AssetTypeAssetTypeCreditAlphanum4,
 			AssetIssuer:        "GC23QF2HUE52AMXUFUH3AYJAXXGXXV2VHXYYR6EYXETPKDXZSAW67XO4",
 			AssetCode:          "EUR",
@@ -218,40 +214,6 @@
 			Flags:              1,
 			LastModifiedLedger: 1234,
 			Sponsor:            null.String{},
-=======
-	_, err = q.InsertTrustLine(tt.Ctx, xdr.LedgerEntry{
-		LastModifiedLedgerSeq: 6,
-		Data: xdr.LedgerEntryData{
-			Type: xdr.LedgerEntryTypeTrustline,
-			TrustLine: &xdr.TrustLineEntry{
-				AccountId: xdr.MustAddress(accountID),
-				Asset: xdr.MustNewCreditAsset(
-					"USD",
-					"GC23QF2HUE52AMXUFUH3AYJAXXGXXV2VHXYYR6EYXETPKDXZSAW67XO4",
-				).ToTrustLineAsset(),
-				Balance: 0,
-				Limit:   9223372036854775807,
-				Flags:   1,
-			},
-		},
-	})
-	assert.NoError(t, err)
-
-	_, err = q.InsertTrustLine(tt.Ctx, xdr.LedgerEntry{
-		LastModifiedLedgerSeq: 1234,
-		Data: xdr.LedgerEntryData{
-			Type: xdr.LedgerEntryTypeTrustline,
-			TrustLine: &xdr.TrustLineEntry{
-				AccountId: xdr.MustAddress(accountID),
-				Asset: xdr.MustNewCreditAsset(
-					"EUR",
-					"GC23QF2HUE52AMXUFUH3AYJAXXGXXV2VHXYYR6EYXETPKDXZSAW67XO4",
-				).ToTrustLineAsset(),
-				Balance: 0,
-				Limit:   9223372036854775807,
-				Flags:   1,
-			},
->>>>>>> 139609f7
 		},
 	})
 	assert.NoError(t, err)
@@ -536,12 +498,9 @@
 	q := &history.Q{tt.HorizonSession()}
 	handler := &GetAccountsHandler{}
 
-	batch := q.NewAccountsBatchInsertBuilder(0)
-	err := batch.Add(tt.Ctx, account1)
-	assert.NoError(t, err)
-	err = batch.Add(tt.Ctx, account2)
-	assert.NoError(t, err)
-	assert.NoError(t, batch.Exec(tt.Ctx))
+	err := q.UpsertAccounts(tt.Ctx, []history.AccountEntry{account1, account2})
+	assert.NoError(t, err)
+
 	ledgerCloseTime := time.Now().Unix()
 	_, err = q.InsertLedger(tt.Ctx, xdr.LedgerHeaderHistoryEntry{
 		Header: xdr.LedgerHeader{
@@ -574,7 +533,7 @@
 	lp := createLP(tt, q)
 	err = q.UpsertTrustLines(tt.Ctx, []history.TrustLine{
 		{
-			AccountID:          account1.Data.MustAccount().AccountId.Address(),
+			AccountID:          account1.AccountID,
 			AssetType:          xdr.AssetTypeAssetTypePoolShare,
 			Balance:            10,
 			LedgerKey:          "pool-share-1",
