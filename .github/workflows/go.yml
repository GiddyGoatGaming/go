--- conflicted
+++ resolved
@@ -11,11 +11,7 @@
     strategy:
       matrix:
         os: [ubuntu-latest]
-<<<<<<< HEAD
-        go: [1.18]
-=======
         go: [1.19]
->>>>>>> 9d5b5855
     runs-on: ${{ matrix.os }}
     steps:
     - uses: actions/checkout@v3
@@ -35,11 +31,7 @@
     strategy:
       matrix:
         os: [ubuntu-latest]
-<<<<<<< HEAD
-        go: [1.17, 1.18]
-=======
         go: [1.18, 1.19]
->>>>>>> 9d5b5855
     runs-on: ${{ matrix.os }}
     steps:
     - uses: actions/checkout@v3
@@ -55,11 +47,7 @@
     strategy:
       matrix:
         os: [ubuntu-latest]
-<<<<<<< HEAD
-        go: [1.17, 1.18]
-=======
         go: [1.18, 1.19]
->>>>>>> 9d5b5855
         pg: [9.6.5, 10]
     runs-on: ${{ matrix.os }}
     services:
