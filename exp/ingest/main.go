package ingest

import (
	"sync"

	"github.com/stellar/go/clients/stellarcore"
	"github.com/stellar/go/exp/ingest/io"
	"github.com/stellar/go/exp/ingest/ledgerbackend"
	"github.com/stellar/go/exp/ingest/pipeline"
	"github.com/stellar/go/support/historyarchive"
	"github.com/stellar/go/xdr"
)

// standardSession contains common methods used by all sessions.
type standardSession struct {
	shutdown              chan bool
	rwLock                sync.RWMutex
	latestProcessedLedger uint32

	runningMutex sync.Mutex
	running      bool
}

// LiveSession initializes the ledger state using `Archive` and `statePipeline`,
// then starts processing ledger data using `LedgerBackend` and `ledgerPipeline`.
type LiveSession struct {
	standardSession

	Archive           historyarchive.ArchiveInterface
	LedgerBackend     ledgerbackend.LedgerBackend
	StellarCoreClient *stellarcore.Client
	// StellarCoreCursor defines cursor name used in `setcursor` command of
	// stellar-core. If you run multiple sessions against a single stellar-core
	// instance the cursor name needs to be different in each session.
	StellarCoreCursor string
	StatePipeline     *pipeline.StatePipeline
	StateReporter     StateReporter
	LedgerPipeline    *pipeline.LedgerPipeline
	LedgerReporter    LedgerReporter
<<<<<<< HEAD
=======
	// TempSet is a store used to hold temporary objects generated during
	// state processing. If nil, defaults to io.MemoryTempSet.
	TempSet io.TempSet
>>>>>>> 7cbe600b
}

// SingleLedgerSession initializes the ledger state using `Archive` and `StatePipeline`
// and terminates. Useful for finding stats for a single ledger. Set `LedgerSequence`
// to `0` to process the latest checkpoint.
type SingleLedgerSession struct {
	standardSession

	Archive        *historyarchive.Archive
	LedgerSequence uint32
	StatePipeline  *pipeline.StatePipeline
	StateReporter  StateReporter
<<<<<<< HEAD
=======
	// TempSet is a store used to hold temporary objects generated during
	// state processing. If nil, defaults to io.MemoryTempSet.
	TempSet io.TempSet
>>>>>>> 7cbe600b
}

// Session is an implementation of a ingesting scenario. Some useful sessions
// can be found in this package.
type Session interface {
	// Run start the session and works as long as the session is active. If
	// you want to resume a session use Resume().
	Run() error
	// Resume resumes the session at ledger with a given sequence. It's up to
	// Session user to determine what was the last ledger processed by a
	// Session as it's stateless (or if Run() should be called first).
	Resume(ledgerSequence uint32) error
	// GetLatestProcessedLedger returns the latest ledger sequence processed in
	// the session. Return 0 if no ledgers were processed yet.
	// Please note that this value is not synchronized with pipeline hooks.
	GetLatestProcessedLedger() uint32
	// Shutdown gracefully stops running session and stops all internal
	// objects.
	// Calling Shutdown() does not trigger post processing hooks.
	Shutdown()
	// QueryLock locks the session for sending a query. This ensures a consistent
	// view when data is saved to multiple stores (ex. postgres/redis/memory).
	// TODO this is fine for a demo but we need to check if it works for systems
	// that don't provide strong consistency. This may also slow down readers
	// if commiting data to stores take longer time. This probably doesn't work
	// in distributed apps.
	QueryLock()
	// QueryUnlock unlocks read lock of the session.
	QueryUnlock()
	// UpdateLock locks the session for updating data. This ensures a consistent
	// view when data is saved to multiple stores (ex. postgres/redis/memory).
	// TODO this is fine for a demo but we need to check if it works for systems
	// that don't provide strong consistency. This may also slow down readers
	// if commiting data to stores take longer time. This probably doesn't work
	// in distributed apps.
	UpdateLock()
	// UpdateUnlock unlocks write lock of the session.
	UpdateUnlock()
}

// StateReporter can be used by a session to log progress
// or update metrics as the session runs its state pipelines.
type StateReporter interface {
	// OnStartState is called when the session begins processing
	// a history archive snapshot at the given sequence number.
	OnStartState(sequence uint32)
	// OnStateEntry is called when the session processes an entry
	// from the io.StateReader
	OnStateEntry()
	// OnEndState is called when the session finishes processing
	// a history archive snapshot.
	// if err is not nil it means that the session stoped processing the
	// history archive snapshot because of an error.
	// if shutdown is true it means the session stopped processing the
	// history archive snapshot because it received a shutdown signal
	OnEndState(err error, shutdown bool)
}

// reporterLedgerReader instruments a io.StateReader with a StateReporter
// which reports each xdr.LedgerEntryChange which is read from the reader
type reporterStateReader struct {
	io.StateReader
	StateReporter
}

func (r reporterStateReader) Read() (xdr.LedgerEntryChange, error) {
	entry, err := r.StateReader.Read()
	if err == nil {
		r.OnStateEntry()
	}

	return entry, err
}

// LedgerReporter can be used by a session to log progress
// or update metrics as the session runs its ledger pipelines.
type LedgerReporter interface {
	// OnNewLedger is called when the session begins processing
	// a ledger at the given sequence number.
	OnNewLedger(sequence uint32)
	// OnLedgerEntry is called when the session processes a transaction
	// from the io.LedgerReader
	OnLedgerTransaction()
	// OnEndLedger is called when the session finishes processing
	// a ledger.
	// if err is not nil it means that the session stoped processing the
	// ledger because of an error.
	// if shutdown is true it means the session stopped processing the
	// ledger because it received a shutdown signal
	OnEndLedger(err error, shutdown bool)
}

// reporterLedgerReader instruments a io.LedgerReader with a LedgerReporter
// which reports each io.LedgerTransaction which is read from the reader
type reporterLedgerReader struct {
	io.LedgerReader
	LedgerReporter
}

func (r reporterLedgerReader) Read() (io.LedgerTransaction, error) {
	entry, err := r.LedgerReader.Read()
	if err == nil {
		r.OnLedgerTransaction()
	}

	return entry, err
}<|MERGE_RESOLUTION|>--- conflicted
+++ resolved
@@ -37,12 +37,9 @@
 	StateReporter     StateReporter
 	LedgerPipeline    *pipeline.LedgerPipeline
 	LedgerReporter    LedgerReporter
-<<<<<<< HEAD
-=======
 	// TempSet is a store used to hold temporary objects generated during
 	// state processing. If nil, defaults to io.MemoryTempSet.
 	TempSet io.TempSet
->>>>>>> 7cbe600b
 }
 
 // SingleLedgerSession initializes the ledger state using `Archive` and `StatePipeline`
@@ -55,12 +52,9 @@
 	LedgerSequence uint32
 	StatePipeline  *pipeline.StatePipeline
 	StateReporter  StateReporter
-<<<<<<< HEAD
-=======
 	// TempSet is a store used to hold temporary objects generated during
 	// state processing. If nil, defaults to io.MemoryTempSet.
 	TempSet io.TempSet
->>>>>>> 7cbe600b
 }
 
 // Session is an implementation of a ingesting scenario. Some useful sessions
